module github.com/shivasurya/code-pathfinder/sourcecode-parser

go 1.22.0

require github.com/smacker/go-tree-sitter v0.0.0-20240625050157-a31a98a7c0f6

require (
	github.com/antlr4-go/antlr/v4 v4.13.1
	github.com/expr-lang/expr v1.16.9
<<<<<<< HEAD
=======
	github.com/google/uuid v1.6.0
	github.com/joho/godotenv v1.5.1
	github.com/posthog/posthog-go v1.2.19
	github.com/spf13/cobra v1.8.1
>>>>>>> ca226a27
)

require github.com/stretchr/testify v1.9.0

<<<<<<< HEAD
require golang.org/x/exp v0.0.0-20240808152545-0cdaa3abc0fa // indirect
=======
require (
	github.com/davecgh/go-spew v1.1.1 // indirect
	github.com/inconshreveable/mousetrap v1.1.0 // indirect
	github.com/pmezard/go-difflib v1.0.0 // indirect
	github.com/spf13/pflag v1.0.5 // indirect
	golang.org/x/exp v0.0.0-20240823005443-9b4947da3948 // indirect
	gopkg.in/yaml.v3 v3.0.1 // indirect
)
>>>>>>> ca226a27
<|MERGE_RESOLUTION|>--- conflicted
+++ resolved
@@ -7,26 +7,20 @@
 require (
 	github.com/antlr4-go/antlr/v4 v4.13.1
 	github.com/expr-lang/expr v1.16.9
-<<<<<<< HEAD
-=======
 	github.com/google/uuid v1.6.0
 	github.com/joho/godotenv v1.5.1
 	github.com/posthog/posthog-go v1.2.19
 	github.com/spf13/cobra v1.8.1
->>>>>>> ca226a27
 )
 
 require github.com/stretchr/testify v1.9.0
 
-<<<<<<< HEAD
-require golang.org/x/exp v0.0.0-20240808152545-0cdaa3abc0fa // indirect
-=======
+require golang.org/x/exp v0.0.0-20240823005443-9b4947da3948 // indirect
+
 require (
 	github.com/davecgh/go-spew v1.1.1 // indirect
 	github.com/inconshreveable/mousetrap v1.1.0 // indirect
 	github.com/pmezard/go-difflib v1.0.0 // indirect
 	github.com/spf13/pflag v1.0.5 // indirect
-	golang.org/x/exp v0.0.0-20240823005443-9b4947da3948 // indirect
 	gopkg.in/yaml.v3 v3.0.1 // indirect
-)
->>>>>>> ca226a27
+)